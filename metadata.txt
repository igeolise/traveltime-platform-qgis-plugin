#Mandatory items
[general]
name=Travel Time Platform Plugin
qgisMinimumVersion=2.99
qgisMaximumVersion=3.99
description=Get travel time polygons from the Travel Time Platform API directly from QGIS
about=This plugin adds a toolbar and processing algorithms allowing to query the Travel Time Platform API directly from QGIS. The Travel Time Platform API allows to obtain polygons based on actual travel time using several transport modes rather, allowing for much more accurate results than simple distance calculations.
category=Vector
<<<<<<< HEAD
version=0.2.2-alpha
=======
version=0.3.0-beta
>>>>>>> 9a0a0133
author=Olivier Dalang
email=olivier.dalang@gmail.com

# Optional items:
changelog=- 2019-02-12 : version 0.1-alpha
<<<<<<< HEAD
    - 2019-04-01 : version 0.2-alpha
=======
    - 2019-04-01 : version 0.2.0-alpha
>>>>>>> 9a0a0133
        - feature : batch mode
        - feature : documentation
        - fix : simplified algorithm bug when short travel time
    - 2019-05-10 : version 0.2.1-alpha
        - fix : bug on arrival searches
    - 2019-05-21 : version 0.2.2-alpha
        - feature : option to disable SSL verification
<<<<<<< HEAD
=======
    - 2019-05-24 : version 0.3.0-beta
        - feature : time filter endpoint
        - feature : routes endpoint
        - feature : geocoding endpoint
        - feature : map tiles endpoint
        - feature : queries are now cached to avoid hitting API for identical queries
        - feature : option to disable SSL verification
        - change : default times are now rounded to the hour (to make caching actually useful)
>>>>>>> 9a0a0133
tags=travel,time,platform,api,distance
homepage=https://github.com/igeolise/traveltime-platform-qgis-plugin
tracker=https://github.com/igeolise/traveltime-platform-qgis-plugin/issues
repository=https://github.com/igeolise/traveltime-platform-qgis-plugin
icon=resources/ttp_icon.svg
experimental=True
deprecated=False<|MERGE_RESOLUTION|>--- conflicted
+++ resolved
@@ -6,21 +6,13 @@
 description=Get travel time polygons from the Travel Time Platform API directly from QGIS
 about=This plugin adds a toolbar and processing algorithms allowing to query the Travel Time Platform API directly from QGIS. The Travel Time Platform API allows to obtain polygons based on actual travel time using several transport modes rather, allowing for much more accurate results than simple distance calculations.
 category=Vector
-<<<<<<< HEAD
-version=0.2.2-alpha
-=======
 version=0.3.0-beta
->>>>>>> 9a0a0133
 author=Olivier Dalang
 email=olivier.dalang@gmail.com
 
 # Optional items:
 changelog=- 2019-02-12 : version 0.1-alpha
-<<<<<<< HEAD
-    - 2019-04-01 : version 0.2-alpha
-=======
     - 2019-04-01 : version 0.2.0-alpha
->>>>>>> 9a0a0133
         - feature : batch mode
         - feature : documentation
         - fix : simplified algorithm bug when short travel time
@@ -28,8 +20,6 @@
         - fix : bug on arrival searches
     - 2019-05-21 : version 0.2.2-alpha
         - feature : option to disable SSL verification
-<<<<<<< HEAD
-=======
     - 2019-05-24 : version 0.3.0-beta
         - feature : time filter endpoint
         - feature : routes endpoint
@@ -38,7 +28,6 @@
         - feature : queries are now cached to avoid hitting API for identical queries
         - feature : option to disable SSL verification
         - change : default times are now rounded to the hour (to make caching actually useful)
->>>>>>> 9a0a0133
 tags=travel,time,platform,api,distance
 homepage=https://github.com/igeolise/traveltime-platform-qgis-plugin
 tracker=https://github.com/igeolise/traveltime-platform-qgis-plugin/issues
